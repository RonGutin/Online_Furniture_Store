--- conflicted
+++ resolved
@@ -281,14 +281,9 @@
         """
         return (
             f"User: Name ={self.name}, Email={self.email},"
-<<<<<<< HEAD
             f"Address={self.address}, Credit={self.credit}"
-=======
-            f" Address={self.address}, Credit={self.credit}"
->>>>>>> 69716478
-        )
-
-
+
+          
 class Manager(BasicUser):
     """
     Manager class for administrative operations in the furniture store.
