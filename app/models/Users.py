from abc import ABC, abstractmethod
import re
from typing import Optional, List, Union
from app.models.ShoppingCart import ShoppingCart
from app.data.DbConnection import (
    SessionLocal,
    UserDB,
    BasicUserDB,
    OrdersDB,
)
from app.models.Authentication import Authentication
from app.models.EnumsClass import OrderStatus
from app.models.order import Order
from app.models.inventory import Inventory
from app.models.FurnituresClass import Chair, Table


class BasicUser(ABC):
    """
    Abstract base class for all user types in the system..

    This class provides common functionality for user authentication and validation.

    Attributes:
        name (str): User's name
        email (str): User's validated email address
        password (str): User's hashed password
    """

    def __init__(self, name: str, email: str, password: str) -> None:
        """
        Initialize a new User instance.

        Note: This should only be called by the Authentication class.

        Args:
            name (str): User's name
            email (str): User's email address (will be validated)
            password (str): User's hashed password

        Raises:
            ValueError: If the email format is invalid
        """
        self.name = name
        self.email = self.__validate_email(email)
        self.__password = password  # Already hashed by Authentication

    @property
    def password(self):
        return self.__password

    def __validate_email(self, email: str) -> str:
        """
        Validate email format using regex.

        Args:
            email (str): Email address to validate

        Returns:
            str: Validated email address (lowercase)

        Raises:
            ValueError: If email format is invalid
        """
        email_pattern = r"^[a-zA-Z0-9._%+-]+@[a-zA-Z0-9.-]+\.[a-zA-Z]{2,}$"
        if not re.match(email_pattern, email):
            raise ValueError("Invalid email format")
        return email.lower()

    @abstractmethod
    def set_password(self, new_password: str) -> None:
        """
        Set a new password for the user.

        Args:
            new_password (str): The new plain text password
        """
        pass

    @abstractmethod
    def __repr__(self) -> str:
        """
        Return a string representation of the user.

        Returns:
            str: A string representation of the user
        """
        pass


class User(BasicUser):
    """
    User class for managing user authentication and profile information in the furniture store.

    Attributes:
        name (str): User's name
        email (str): User's email address
        password (str): Hashed password
        address (str): User's delivery address
        credit (float): User's credit available to spend
        cart (ShoppingCart): User's shopping cart
        orders (List[Order]): List of user's orders
    """

    def __init__(
        self, name: str, email: str, password: str, address: str, credit: float = 0
    ) -> None:
        """
        Initialize a new User instance.

        Note: This should only be called by the Authentication class.

        Args:
            name (str): User's name
            email (str): User's email address
            password (str): User's hashed password
            address (str): User's delivery address
            credit (float, optional): User's initial credit. Defaults to 0.
        """
        super().__init__(name, email, password)
        self.address = address
        self.__credit = credit
        self.cart = ShoppingCart()
        self._orders: List[Order] = []

    @property
    def credit(self):
        return self.__credit

    def update_user_details(
        self, address: Optional[str] = None, name: Optional[str] = None
    ) -> None:
        """
        Update user profile information.

        Args:
            address (Optional[str], optional): New address. Defaults to None.
            name (Optional[str], optional): New name. Defaults to None.

        Raises:
            ValueError: If user not found in database
            Exception: If an error occurs during update
        """
        if address is None and name is None:
            return
        session = SessionLocal()
        try:
            user_db = session.query(UserDB).filter(UserDB.email == self.email).first()
            if not user_db:
                raise ValueError("User not found in database")

            basic_user_db = (
                session.query(BasicUserDB)
                .filter(BasicUserDB.email == self.email)
                .first()
            )

            if address is not None:
                user_db.address = address
                self.address = address
            if name is not None:
                basic_user_db.Uname = name
                self.name = name

            session.commit()
        except Exception as e:
            session.rollback()
            raise Exception(f"Error updating user details: {e}")
        finally:
            session.close()

    def update_credit(self, credit: float) -> None:
        """
        Update user's credit balance.

        Args:
            credit (float): Amount to add to user's credit (can be negative)

        Raises:
            ValueError: If user not found in database
            Exception: If an error occurs during update
        """
        try:
            session = SessionLocal()
            user_db = session.query(UserDB).filter(UserDB.email == self.email).first()
            if not user_db:
                raise ValueError("User not found in database")

            user_db.credit += credit
            self.__credit = user_db.credit
            session.commit()
        except Exception as e:
            session.rollback()
            raise Exception(f"Error updating credit: {e}")
        finally:
            session.close()

    def view_cart(self) -> str:
        """
        Get a string representation of the user's shopping cart.

        Returns:
            str: String representation of the cart
        """
        return str(self.cart)

    def get_order_hist(self) -> List[Order]:
        """
        Retrieve user's order history.

        Returns:
            List[Order]: List of Order objects associated with the user
        """
        return self._orders

    def set_password(self, new_password: str) -> None:
        """
        Set a new password for the user.

        Args:
            new_password (str): The new plain text password
        """
        Authentication().set_new_password(self, new_password)
        return

    def checkout(self, credit_card_num: int, coupon_code: Optional[str] = None) -> bool:
        """
        Process checkout of items in the shopping cart.

        Args:
            credit_card_num (int): Credit card number for payment
            coupon_code (Optional[str], optional): Discount coupon code. Defaults to None.

        Returns:
            bool: True if checkout was successful, False otherwise

        Raises:
            ValueError: If cart is empty, item quantity is invalid, or credit card is invalid
        """
        try:
            ans = False
            if self.cart.items:
                for item, quantity in self.cart.items:
                    if not item.check_availability(quantity):
                        raise ValueError(f"There is not enough:{item} in the inventory")
            else:
                raise ValueError("There are no items in the cart")

            if coupon_code:
                discount_percent, coupon_id = self.cart.get_coupon_discount_and_id(
                    coupon_code
                )
                total_price = self.cart.apply_discount(discount_percent)
            else:
                total_price = self.cart.get_total_price()

            if self.__credit:
                if self.__credit <= total_price:
                    total_price -= self.__credit
                    self.update_credit(self.__credit * -1)
                else:
                    self.update_credit(total_price * -1)
                    total_price = 0

            if Authentication.validate_credit_card(total_price, credit_card_num):
                inv = Inventory()
                for item, amount in self.cart.items:
                    if amount < 0 or not isinstance(amount, int):
                        raise ValueError(f"item {item} has invalid quantity")
                    inv.update_amount_in_inventory(item, amount, sign=False)
            else:
                raise ValueError("Invalid Credit Card")

            new_order = Order(self.email, self.cart, coupon_id)
            self._orders.append(new_order)
            ans = True

        except Exception as e:
            print(f"Error in checkout Proc: {e}")
        finally:
            return ans

    def __repr__(self) -> str:
        """
        String representation of the User object.

        Returns:
            str: String representation of the user
        """
        return (
            f"User: Name ={self.name}, Email={self.email},"
<<<<<<< HEAD
            f"Address={self.address}, Credit={self.credit}"
=======
            f"Address={self.address}, Credit={self.__credit}"
>>>>>>> 100a7f06
        )


class Manager(BasicUser):
    """
    Manager class for administrative operations in the furniture store.

    Managers can manage users, inventory, and orders in the system.

    Attributes:
        name (str): Manager's name
        email (str): Manager's email address
        password (str): Manager's hashed password
    """

    def __init__(self, name: str, email: str, password: str) -> None:
        """
        Initialize a new Manager instance.

        Note: This should only be called by the Authentication class.

        Args:
            name (str): Manager's name
            email (str): Manager's email address
            password (str): Manager's hashed password
        """
        super().__init__(name, email, password)

    def __repr__(self) -> str:
        """
        String representation of the Manager object.

        Returns:
            str: String representation of the manager
        """
        return f"Manager: Name = {self.name}, Email = {self.email}"

    def delete_user(self, email: str) -> None:
        """
        Delete user from databases.

        Args:
            email (str): Email of the user to delete

        Raises:
            Exception: If an error occurs during deletion
        """
        session = SessionLocal()
        try:
            user_db = session.query(UserDB).filter(UserDB.email == email).first()
            basic_user_db = (
                session.query(BasicUserDB).filter(BasicUserDB.email == email).first()
            )
            if user_db:
                session.delete(user_db)
            if basic_user_db:
                session.delete(basic_user_db)

            session.commit()
        except Exception as e:
            session.rollback()
            raise Exception(f"Error deleting user: {e}")
        finally:
            session.close()

    def set_password(self, new_password: str) -> None:
        """
        Set a new password for the manager.

        Args:
            new_password (str): The new plain text password
        """
        Authentication().set_new_password(self, new_password)
        return

    def add_manager(self, name: str, email: str, password: str) -> Optional["Manager"]:
        """
        Add a new manager to the system.

        Args:
            name (str): New manager's name
            email (str): New manager's email
            password (str): New manager's plain text password

        Returns:
            Optional['Manager']: New Manager object if successful, None otherwise
        """
        return Authentication().create_manager(name, email, password)

    def update_order_status(self, order_id: int) -> None:
        """
        Update order status in Database.

        Args:
            order_id (int): ID of the order to update

        Raises:
            ValueError: If order is already delivered
            Exception: If an error occurs during update
        """
        session = SessionLocal()
        try:
            order_db = session.query(OrdersDB).filter(OrdersDB.id == order_id).first()
            if order_db.id == OrderStatus.DELIVERED:
                raise ValueError(f"Order number {order_id} already delivered")
            else:
                order_db.Ostatus += 1
            session.commit()
        except Exception as e:
            session.rollback()
            raise Exception(f"Error updating Order status: {e}")
        finally:
            session.close()

    def update_inventory(
        self, item: Union[Chair, Table], quantity: int, f_type_enum: int, sign: int
    ) -> None:
        """
        Update inventory item quantity.

        Args:
            item (Union[Chair, Table]): Furniture item to update
            quantity (int): Quantity to add or remove
            f_type_enum (int): Furniture type enum value
            sign (int): 1 for addition, 0 for subtraction

        Raises:
            ValueError: If quantity is negative or sign is invalid
            Exception: If an error occurs during update
        """
        inv = Inventory()
        try:
            if quantity < 0:
                raise ValueError("Quantity must be non-negative")
            if sign not in [0, 1]:
                raise ValueError("Sign must be 1 or 0.")
        except Exception as e:
            raise Exception(f"Error updating Inventory: {e}")
        inv.update_amount_in_inventory(item, quantity, sign)
        return

    def get_all_orders(self) -> None:
        """
        Retrieve and display all orders from the database.

        Prints all orders in a structured format.

        Raises:
            Exception: If an error occurs during retrieval
        """
        session = SessionLocal()
        try:
            orders = session.query(OrdersDB).all()

            for order in orders:
                print("=" * 50)
                print(f"Order ID        : {order.id}")
                print(f"Status          : {order.Ostatus}")
                print(f"User Email      : {order.UserEmail}")
                print(
                    f"Coupon Code ID  : {order.idCouponsCodes if order.idCouponsCodes else 'None'}"
                )
                print("=" * 50)
                print()

        except Exception as e:
            session.rollback()
            raise Exception(f"Error updating Order status: {e}")
        finally:
            session.close()<|MERGE_RESOLUTION|>--- conflicted
+++ resolved
@@ -289,12 +289,8 @@
         """
         return (
             f"User: Name ={self.name}, Email={self.email},"
-<<<<<<< HEAD
             f"Address={self.address}, Credit={self.credit}"
-=======
-            f"Address={self.address}, Credit={self.__credit}"
->>>>>>> 100a7f06
-        )
+          )
 
 
 class Manager(BasicUser):
