from copy import deepcopy

from typing import Optional

from app.data.DbConnection import OrdersDB, OrderContainsItemDB, SessionLocal
from app.models.EnumsClass import OrderStatus
from app.models.ShoppingCart import ShoppingCart
<<<<<<< HEAD
=======
from app.data.DbConnection import (
    SessionLocal,
    OrdersDB,
    OrderContainsItemDB,
)
from typing import Optional
>>>>>>> 69716478
from app.utils import get_index_furniture_by_values


class Order:
    """Represents an order in the furniture store.

    Attributes:
        user_mail (str): The email of the user placing the order.
        total_price (float): The total price of the items in the order.
        status (str): The current status of the order.
        items (list): A deep copy of the items in the shopping cart.
        coupon_id (Optional[int]): The ID of the applied coupon (if any).
        id (Optional[int]): The ID of the order in the database.
    """

    def __init__(
        self, user_mail: str, cart: ShoppingCart, coupon_id: Optional[int] = None
    ) -> None:
        """
        Initializes an order with user details, cart contents, and optional coupon.

        Args:
            user_mail (str): The email of the user placing the order.
            cart (ShoppingCart): The shopping cart associated with the order.
            coupon_id (Optional[int], optional): The ID of the applied coupon. Defaults to None.

        Raises:
            ValueError: If the provided cart is not an instance of ShoppingCart.
        """
        if not isinstance(cart, ShoppingCart):
            raise ValueError("Invalid cart. Must be an instance of ShoppingCart.")

        self.user_mail: str = user_mail
        self.total_price: float = cart.get_total_price()
        self.status: str = OrderStatus.PENDING.value
        self.items: list = deepcopy(cart.items)
        self.coupon_id: Optional[int] = coupon_id
        self.id: Optional[int] = None

        self._save_to_db()

    def _save_to_db(self) -> None:
        """Saves the order to the database"""
        session = SessionLocal()
        try:
            order_db = OrdersDB(
                Ostatus=self.status,
                UserEmail=self.user_mail,
                idCouponsCodes=self.coupon_id,
            )
            session.add(order_db)
            session.commit()
            session.refresh(order_db)
            self.id = order_db.id

            for item, amount in self.items.items():
                order_item_db = OrderContainsItemDB(
                    OrderID=self.id,
                    ItemID=get_index_furniture_by_values(item),
                    Amount=amount,
                )
                session.add(order_item_db)

            session.commit()

        except Exception as e:
            session.rollback()
            raise Exception(f"Error saving order to database: {e}")

        finally:
            session.close()

    def update_status(self) -> None:
        """
        Updates the order status to the next status in the enum sequence.

        Raises:
            ValueError: If the order is already in its final status (DELIVERED)
        """
        session = SessionLocal()
        try:
            current_status = OrderStatus(self.status)

            if current_status == OrderStatus.DELIVERED:
                raise ValueError

            next_status = OrderStatus(current_status.value + 1).value

            session.query(OrdersDB).filter(OrdersDB.id == self.id).update(
                {"Ostatus": next_status}
            )
            session.commit()
            self.status = next_status
<<<<<<< HEAD

        except ValueError:
            raise ValueError("Order is already in final status (DELIVERED)")

        except Exception:
            session.rollback()

=======
        except ValueError:
            raise ValueError("Order is already in final status (DELIVERED)")
        except Exception:
            session.rollback()
>>>>>>> 69716478
        finally:
            session.close()

    def get_status(self) -> str:
        """Returns the order status as a string."""
        return OrderStatus(self.status).name

    def __repr__(self) -> str:
        """Returns a string representation of the order."""
        return (
            f"Order(id = {self.id}, User email = {self.user_mail}, "
            f"Total price = {self.total_price:.2f}$, Status = {OrderStatus(self.status).name})"
        )
<|MERGE_RESOLUTION|>--- conflicted
+++ resolved
@@ -1,136 +1,124 @@
-from copy import deepcopy
-
-from typing import Optional
-
-from app.data.DbConnection import OrdersDB, OrderContainsItemDB, SessionLocal
-from app.models.EnumsClass import OrderStatus
-from app.models.ShoppingCart import ShoppingCart
-<<<<<<< HEAD
-=======
-from app.data.DbConnection import (
-    SessionLocal,
-    OrdersDB,
-    OrderContainsItemDB,
-)
-from typing import Optional
->>>>>>> 69716478
-from app.utils import get_index_furniture_by_values
-
-
-class Order:
-    """Represents an order in the furniture store.
-
-    Attributes:
-        user_mail (str): The email of the user placing the order.
-        total_price (float): The total price of the items in the order.
-        status (str): The current status of the order.
-        items (list): A deep copy of the items in the shopping cart.
-        coupon_id (Optional[int]): The ID of the applied coupon (if any).
-        id (Optional[int]): The ID of the order in the database.
-    """
-
-    def __init__(
-        self, user_mail: str, cart: ShoppingCart, coupon_id: Optional[int] = None
-    ) -> None:
-        """
-        Initializes an order with user details, cart contents, and optional coupon.
-
-        Args:
-            user_mail (str): The email of the user placing the order.
-            cart (ShoppingCart): The shopping cart associated with the order.
-            coupon_id (Optional[int], optional): The ID of the applied coupon. Defaults to None.
-
-        Raises:
-            ValueError: If the provided cart is not an instance of ShoppingCart.
-        """
-        if not isinstance(cart, ShoppingCart):
-            raise ValueError("Invalid cart. Must be an instance of ShoppingCart.")
-
-        self.user_mail: str = user_mail
-        self.total_price: float = cart.get_total_price()
-        self.status: str = OrderStatus.PENDING.value
-        self.items: list = deepcopy(cart.items)
-        self.coupon_id: Optional[int] = coupon_id
-        self.id: Optional[int] = None
-
-        self._save_to_db()
-
-    def _save_to_db(self) -> None:
-        """Saves the order to the database"""
-        session = SessionLocal()
-        try:
-            order_db = OrdersDB(
-                Ostatus=self.status,
-                UserEmail=self.user_mail,
-                idCouponsCodes=self.coupon_id,
-            )
-            session.add(order_db)
-            session.commit()
-            session.refresh(order_db)
-            self.id = order_db.id
-
-            for item, amount in self.items.items():
-                order_item_db = OrderContainsItemDB(
-                    OrderID=self.id,
-                    ItemID=get_index_furniture_by_values(item),
-                    Amount=amount,
-                )
-                session.add(order_item_db)
-
-            session.commit()
-
-        except Exception as e:
-            session.rollback()
-            raise Exception(f"Error saving order to database: {e}")
-
-        finally:
-            session.close()
-
-    def update_status(self) -> None:
-        """
-        Updates the order status to the next status in the enum sequence.
-
-        Raises:
-            ValueError: If the order is already in its final status (DELIVERED)
-        """
-        session = SessionLocal()
-        try:
-            current_status = OrderStatus(self.status)
-
-            if current_status == OrderStatus.DELIVERED:
-                raise ValueError
-
-            next_status = OrderStatus(current_status.value + 1).value
-
-            session.query(OrdersDB).filter(OrdersDB.id == self.id).update(
-                {"Ostatus": next_status}
-            )
-            session.commit()
-            self.status = next_status
-<<<<<<< HEAD
-
-        except ValueError:
-            raise ValueError("Order is already in final status (DELIVERED)")
-
-        except Exception:
-            session.rollback()
-
-=======
-        except ValueError:
-            raise ValueError("Order is already in final status (DELIVERED)")
-        except Exception:
-            session.rollback()
->>>>>>> 69716478
-        finally:
-            session.close()
-
-    def get_status(self) -> str:
-        """Returns the order status as a string."""
-        return OrderStatus(self.status).name
-
-    def __repr__(self) -> str:
-        """Returns a string representation of the order."""
-        return (
-            f"Order(id = {self.id}, User email = {self.user_mail}, "
-            f"Total price = {self.total_price:.2f}$, Status = {OrderStatus(self.status).name})"
-        )
+from copy import deepcopy
+from typing import Optional
+
+from app.data.DbConnection import OrdersDB, OrderContainsItemDB, SessionLocal
+from app.models.EnumsClass import OrderStatus
+from app.models.ShoppingCart import ShoppingCart
+from app.data.DbConnection import (
+    SessionLocal,
+    OrdersDB,
+    OrderContainsItemDB,
+)
+from app.utils import get_index_furniture_by_values
+
+
+class Order:
+    """Represents an order in the furniture store.
+
+    Attributes:
+        user_mail (str): The email of the user placing the order.
+        total_price (float): The total price of the items in the order.
+        status (str): The current status of the order.
+        items (list): A deep copy of the items in the shopping cart.
+        coupon_id (Optional[int]): The ID of the applied coupon (if any).
+        id (Optional[int]): The ID of the order in the database.
+    """
+
+    def __init__(
+        self, user_mail: str, cart: ShoppingCart, coupon_id: Optional[int] = None
+    ) -> None:
+        """
+        Initializes an order with user details, cart contents, and optional coupon.
+
+        Args:
+            user_mail (str): The email of the user placing the order.
+            cart (ShoppingCart): The shopping cart associated with the order.
+            coupon_id (Optional[int], optional): The ID of the applied coupon. Defaults to None.
+
+        Raises:
+            ValueError: If the provided cart is not an instance of ShoppingCart.
+        """
+        if not isinstance(cart, ShoppingCart):
+            raise ValueError("Invalid cart. Must be an instance of ShoppingCart.")
+
+        self.user_mail: str = user_mail
+        self.total_price: float = cart.get_total_price()
+        self.status: str = OrderStatus.PENDING.value
+        self.items: list = deepcopy(cart.items)
+        self.coupon_id: Optional[int] = coupon_id
+        self.id: Optional[int] = None
+
+        self._save_to_db()
+
+    def _save_to_db(self) -> None:
+        """Saves the order to the database"""
+        session = SessionLocal()
+        try:
+            order_db = OrdersDB(
+                Ostatus=self.status,
+                UserEmail=self.user_mail,
+                idCouponsCodes=self.coupon_id,
+            )
+            session.add(order_db)
+            session.commit()
+            session.refresh(order_db)
+            self.id = order_db.id
+
+            for item, amount in self.items.items():
+                order_item_db = OrderContainsItemDB(
+                    OrderID=self.id,
+                    ItemID=get_index_furniture_by_values(item),
+                    Amount=amount,
+                )
+                session.add(order_item_db)
+
+            session.commit()
+
+        except Exception as e:
+            session.rollback()
+            raise Exception(f"Error saving order to database: {e}")
+
+        finally:
+            session.close()
+
+    def update_status(self) -> None:
+        """
+        Updates the order status to the next status in the enum sequence.
+
+        Raises:
+            ValueError: If the order is already in its final status (DELIVERED)
+        """
+        session = SessionLocal()
+        try:
+            current_status = OrderStatus(self.status)
+
+            if current_status == OrderStatus.DELIVERED:
+                raise ValueError
+
+            next_status = OrderStatus(current_status.value + 1).value
+
+            session.query(OrdersDB).filter(OrdersDB.id == self.id).update(
+                {"Ostatus": next_status}
+            )
+            session.commit()
+            self.status = next_status
+
+        except ValueError:
+            raise ValueError("Order is already in final status (DELIVERED)")
+
+        except Exception:
+            session.rollback()
+
+        finally:
+            session.close()
+
+    def get_status(self) -> str:
+        """Returns the order status as a string."""
+        return OrderStatus(self.status).name
+
+    def __repr__(self) -> str:
+        """Returns a string representation of the order."""
+        return (
+            f"Order(id = {self.id}, User email = {self.user_mail}, "
+            f"Total price = {self.total_price:.2f}$, Status = {OrderStatus(self.status).name})"
+        )